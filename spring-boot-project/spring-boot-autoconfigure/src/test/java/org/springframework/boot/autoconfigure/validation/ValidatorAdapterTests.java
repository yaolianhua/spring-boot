/*
 * Copyright 2012-2019 the original author or authors.
 *
 * Licensed under the Apache License, Version 2.0 (the "License");
 * you may not use this file except in compliance with the License.
 * You may obtain a copy of the License at
 *
 *      https://www.apache.org/licenses/LICENSE-2.0
 *
 * Unless required by applicable law or agreed to in writing, software
 * distributed under the License is distributed on an "AS IS" BASIS,
 * WITHOUT WARRANTIES OR CONDITIONS OF ANY KIND, either express or implied.
 * See the License for the specific language governing permissions and
 * limitations under the License.
 */

package org.springframework.boot.autoconfigure.validation;

import java.util.HashMap;

import javax.validation.constraints.Min;

import org.junit.Test;

import org.springframework.boot.test.context.FilteredClassLoader;
import org.springframework.boot.test.context.runner.ApplicationContextRunner;
import org.springframework.context.ApplicationContext;
import org.springframework.context.annotation.Bean;
import org.springframework.context.annotation.Configuration;
import org.springframework.core.io.ClassPathResource;
import org.springframework.validation.MapBindingResult;
import org.springframework.validation.beanvalidation.LocalValidatorFactoryBean;

import static org.assertj.core.api.Assertions.assertThat;
import static org.mockito.ArgumentMatchers.any;
import static org.mockito.Mockito.mock;
import static org.mockito.Mockito.never;
import static org.mockito.Mockito.times;
import static org.mockito.Mockito.verify;

/**
 * Tests for {@link ValidatorAdapter}.
 *
 * @author Stephane Nicoll
 * @author Madhura Bhave
 */
public class ValidatorAdapterTests {

	private ApplicationContextRunner contextRunner = new ApplicationContextRunner();

	@Test
	public void wrapLocalValidatorFactoryBean() {
<<<<<<< HEAD
		this.contextRunner.withUserConfiguration(LocalValidatorFactoryBeanConfig.class)
				.run((context) -> {
					ValidatorAdapter wrapper = context.getBean(ValidatorAdapter.class);
					assertThat(wrapper.supports(SampleData.class)).isTrue();
					MapBindingResult errors = new MapBindingResult(
							new HashMap<String, Object>(), "test");
					wrapper.validate(new SampleData(40), errors);
					assertThat(errors.getErrorCount()).isEqualTo(1);
				});
=======
		ValidatorAdapter wrapper = load(LocalValidatorFactoryBeanConfig.class);
		assertThat(wrapper.supports(SampleData.class)).isTrue();
		MapBindingResult errors = new MapBindingResult(new HashMap<String, Object>(), "test");
		wrapper.validate(new SampleData(40), errors);
		assertThat(errors.getErrorCount()).isEqualTo(1);
>>>>>>> c6c139d9
	}

	@Test
	public void wrapperInvokesCallbackOnNonManagedBean() {
<<<<<<< HEAD
		this.contextRunner.withUserConfiguration(NonManagedBeanConfig.class)
				.run((context) -> {
					LocalValidatorFactoryBean validator = context
							.getBean(NonManagedBeanConfig.class).validator;
					verify(validator, times(1))
							.setApplicationContext(any(ApplicationContext.class));
					verify(validator, times(1)).afterPropertiesSet();
					verify(validator, never()).destroy();
					context.close();
					verify(validator, times(1)).destroy();
				});
=======
		load(NonManagedBeanConfig.class);
		LocalValidatorFactoryBean validator = this.context.getBean(NonManagedBeanConfig.class).validator;
		verify(validator, times(1)).setApplicationContext(any(ApplicationContext.class));
		verify(validator, times(1)).afterPropertiesSet();
		verify(validator, never()).destroy();
		this.context.close();
		this.context = null;
		verify(validator, times(1)).destroy();
>>>>>>> c6c139d9
	}

	@Test
	public void wrapperDoesNotInvokeCallbackOnManagedBean() {
<<<<<<< HEAD
		this.contextRunner.withUserConfiguration(ManagedBeanConfig.class)
				.run((context) -> {
					LocalValidatorFactoryBean validator = context
							.getBean(ManagedBeanConfig.class).validator;
					verify(validator, never())
							.setApplicationContext(any(ApplicationContext.class));
					verify(validator, never()).afterPropertiesSet();
					verify(validator, never()).destroy();
					context.close();
					verify(validator, never()).destroy();
				});
=======
		load(ManagedBeanConfig.class);
		LocalValidatorFactoryBean validator = this.context.getBean(ManagedBeanConfig.class).validator;
		verify(validator, never()).setApplicationContext(any(ApplicationContext.class));
		verify(validator, never()).afterPropertiesSet();
		verify(validator, never()).destroy();
		this.context.close();
		this.context = null;
		verify(validator, never()).destroy();
>>>>>>> c6c139d9
	}

	@Test
	public void wrapperWhenValidationProviderNotPresentShouldNotThrowException() {
		ClassPathResource hibernateValidator = new ClassPathResource(
				"META-INF/services/javax.validation.spi.ValidationProvider");
		this.contextRunner
				.withClassLoader(new FilteredClassLoader(
						FilteredClassLoader.ClassPathResourceFilter
								.of(hibernateValidator),
						FilteredClassLoader.PackageFilter.of("org.hibernate.validator")))
				.run((context) -> ValidatorAdapter.get(context, null));
	}

	@Configuration
	static class LocalValidatorFactoryBeanConfig {

		@Bean
		public LocalValidatorFactoryBean validator() {
			return new LocalValidatorFactoryBean();
		}

		@Bean
		public ValidatorAdapter wrapper() {
			return new ValidatorAdapter(validator(), true);
		}

	}

	@Configuration
	static class NonManagedBeanConfig {

		private final LocalValidatorFactoryBean validator = mock(LocalValidatorFactoryBean.class);

		@Bean
		public ValidatorAdapter wrapper() {
			return new ValidatorAdapter(this.validator, false);
		}

	}

	@Configuration
	static class ManagedBeanConfig {

		private final LocalValidatorFactoryBean validator = mock(LocalValidatorFactoryBean.class);

		@Bean
		public ValidatorAdapter wrapper() {
			return new ValidatorAdapter(this.validator, true);
		}

	}

	static class SampleData {

		@Min(42)
		private int counter;

		SampleData(int counter) {
			this.counter = counter;
		}

	}

}<|MERGE_RESOLUTION|>--- conflicted
+++ resolved
@@ -50,75 +50,37 @@
 
 	@Test
 	public void wrapLocalValidatorFactoryBean() {
-<<<<<<< HEAD
-		this.contextRunner.withUserConfiguration(LocalValidatorFactoryBeanConfig.class)
-				.run((context) -> {
-					ValidatorAdapter wrapper = context.getBean(ValidatorAdapter.class);
-					assertThat(wrapper.supports(SampleData.class)).isTrue();
-					MapBindingResult errors = new MapBindingResult(
-							new HashMap<String, Object>(), "test");
-					wrapper.validate(new SampleData(40), errors);
-					assertThat(errors.getErrorCount()).isEqualTo(1);
-				});
-=======
-		ValidatorAdapter wrapper = load(LocalValidatorFactoryBeanConfig.class);
-		assertThat(wrapper.supports(SampleData.class)).isTrue();
-		MapBindingResult errors = new MapBindingResult(new HashMap<String, Object>(), "test");
-		wrapper.validate(new SampleData(40), errors);
-		assertThat(errors.getErrorCount()).isEqualTo(1);
->>>>>>> c6c139d9
+		this.contextRunner.withUserConfiguration(LocalValidatorFactoryBeanConfig.class).run((context) -> {
+			ValidatorAdapter wrapper = context.getBean(ValidatorAdapter.class);
+			assertThat(wrapper.supports(SampleData.class)).isTrue();
+			MapBindingResult errors = new MapBindingResult(new HashMap<String, Object>(), "test");
+			wrapper.validate(new SampleData(40), errors);
+			assertThat(errors.getErrorCount()).isEqualTo(1);
+		});
 	}
 
 	@Test
 	public void wrapperInvokesCallbackOnNonManagedBean() {
-<<<<<<< HEAD
-		this.contextRunner.withUserConfiguration(NonManagedBeanConfig.class)
-				.run((context) -> {
-					LocalValidatorFactoryBean validator = context
-							.getBean(NonManagedBeanConfig.class).validator;
-					verify(validator, times(1))
-							.setApplicationContext(any(ApplicationContext.class));
-					verify(validator, times(1)).afterPropertiesSet();
-					verify(validator, never()).destroy();
-					context.close();
-					verify(validator, times(1)).destroy();
-				});
-=======
-		load(NonManagedBeanConfig.class);
-		LocalValidatorFactoryBean validator = this.context.getBean(NonManagedBeanConfig.class).validator;
-		verify(validator, times(1)).setApplicationContext(any(ApplicationContext.class));
-		verify(validator, times(1)).afterPropertiesSet();
-		verify(validator, never()).destroy();
-		this.context.close();
-		this.context = null;
-		verify(validator, times(1)).destroy();
->>>>>>> c6c139d9
+		this.contextRunner.withUserConfiguration(NonManagedBeanConfig.class).run((context) -> {
+			LocalValidatorFactoryBean validator = context.getBean(NonManagedBeanConfig.class).validator;
+			verify(validator, times(1)).setApplicationContext(any(ApplicationContext.class));
+			verify(validator, times(1)).afterPropertiesSet();
+			verify(validator, never()).destroy();
+			context.close();
+			verify(validator, times(1)).destroy();
+		});
 	}
 
 	@Test
 	public void wrapperDoesNotInvokeCallbackOnManagedBean() {
-<<<<<<< HEAD
-		this.contextRunner.withUserConfiguration(ManagedBeanConfig.class)
-				.run((context) -> {
-					LocalValidatorFactoryBean validator = context
-							.getBean(ManagedBeanConfig.class).validator;
-					verify(validator, never())
-							.setApplicationContext(any(ApplicationContext.class));
-					verify(validator, never()).afterPropertiesSet();
-					verify(validator, never()).destroy();
-					context.close();
-					verify(validator, never()).destroy();
-				});
-=======
-		load(ManagedBeanConfig.class);
-		LocalValidatorFactoryBean validator = this.context.getBean(ManagedBeanConfig.class).validator;
-		verify(validator, never()).setApplicationContext(any(ApplicationContext.class));
-		verify(validator, never()).afterPropertiesSet();
-		verify(validator, never()).destroy();
-		this.context.close();
-		this.context = null;
-		verify(validator, never()).destroy();
->>>>>>> c6c139d9
+		this.contextRunner.withUserConfiguration(ManagedBeanConfig.class).run((context) -> {
+			LocalValidatorFactoryBean validator = context.getBean(ManagedBeanConfig.class).validator;
+			verify(validator, never()).setApplicationContext(any(ApplicationContext.class));
+			verify(validator, never()).afterPropertiesSet();
+			verify(validator, never()).destroy();
+			context.close();
+			verify(validator, never()).destroy();
+		});
 	}
 
 	@Test
@@ -126,10 +88,9 @@
 		ClassPathResource hibernateValidator = new ClassPathResource(
 				"META-INF/services/javax.validation.spi.ValidationProvider");
 		this.contextRunner
-				.withClassLoader(new FilteredClassLoader(
-						FilteredClassLoader.ClassPathResourceFilter
-								.of(hibernateValidator),
-						FilteredClassLoader.PackageFilter.of("org.hibernate.validator")))
+				.withClassLoader(
+						new FilteredClassLoader(FilteredClassLoader.ClassPathResourceFilter.of(hibernateValidator),
+								FilteredClassLoader.PackageFilter.of("org.hibernate.validator")))
 				.run((context) -> ValidatorAdapter.get(context, null));
 	}
 
