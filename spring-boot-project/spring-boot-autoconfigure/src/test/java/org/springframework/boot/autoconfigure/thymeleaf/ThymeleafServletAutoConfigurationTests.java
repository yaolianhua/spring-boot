/*
 * Copyright 2012-2019 the original author or authors.
 *
 * Licensed under the Apache License, Version 2.0 (the "License");
 * you may not use this file except in compliance with the License.
 * You may obtain a copy of the License at
 *
 *      https://www.apache.org/licenses/LICENSE-2.0
 *
 * Unless required by applicable law or agreed to in writing, software
 * distributed under the License is distributed on an "AS IS" BASIS,
 * WITHOUT WARRANTIES OR CONDITIONS OF ANY KIND, either express or implied.
 * See the License for the specific language governing permissions and
 * limitations under the License.
 */

package org.springframework.boot.autoconfigure.thymeleaf;

import java.io.File;
import java.util.Collections;
import java.util.EnumSet;
import java.util.Locale;
import java.util.Map;

import javax.servlet.DispatcherType;

import nz.net.ultraq.thymeleaf.LayoutDialect;
import nz.net.ultraq.thymeleaf.decorators.strategies.GroupingRespectLayoutTitleStrategy;
import org.junit.Rule;
import org.junit.jupiter.api.Test;
import org.thymeleaf.TemplateEngine;
import org.thymeleaf.context.Context;
import org.thymeleaf.context.WebContext;
import org.thymeleaf.spring5.SpringTemplateEngine;
import org.thymeleaf.spring5.templateresolver.SpringResourceTemplateResolver;
import org.thymeleaf.spring5.view.ThymeleafView;
import org.thymeleaf.spring5.view.ThymeleafViewResolver;
import org.thymeleaf.templateresolver.ITemplateResolver;

import org.springframework.boot.autoconfigure.AutoConfigurations;
import org.springframework.boot.test.context.FilteredClassLoader;
import org.springframework.boot.test.context.runner.ApplicationContextRunner;
import org.springframework.boot.test.context.runner.WebApplicationContextRunner;
import org.springframework.boot.test.system.OutputCaptureRule;
import org.springframework.boot.testsupport.BuildOutput;
import org.springframework.boot.web.servlet.FilterRegistrationBean;
import org.springframework.boot.web.servlet.filter.OrderedCharacterEncodingFilter;
import org.springframework.context.annotation.Bean;
import org.springframework.context.annotation.Configuration;
import org.springframework.mock.web.MockHttpServletRequest;
import org.springframework.mock.web.MockHttpServletResponse;
import org.springframework.mock.web.MockServletContext;
import org.springframework.security.authentication.TestingAuthenticationToken;
import org.springframework.security.core.context.SecurityContextHolder;
import org.springframework.security.core.context.SecurityContextImpl;
import org.springframework.test.util.ReflectionTestUtils;
import org.springframework.web.servlet.ViewResolver;
import org.springframework.web.servlet.resource.ResourceUrlEncodingFilter;
import org.springframework.web.servlet.support.RequestContext;

import static org.assertj.core.api.Assertions.assertThat;
import static org.hamcrest.Matchers.containsString;
import static org.hamcrest.Matchers.not;

/**
 * Tests for {@link ThymeleafAutoConfiguration} in Servlet-based applications.
 *
 * @author Dave Syer
 * @author Stephane Nicoll
 * @author Eddú Meléndez
 * @author Brian Clozel
 * @author Kazuki Shimizu
 * @author Artsiom Yudovin
 */
public class ThymeleafServletAutoConfigurationTests {

	@Rule
	public OutputCaptureRule output = new OutputCaptureRule();

	private final BuildOutput buildOutput = new BuildOutput(getClass());

	private final WebApplicationContextRunner contextRunner = new WebApplicationContextRunner()
			.withConfiguration(AutoConfigurations.of(ThymeleafAutoConfiguration.class));

	@Test
	public void autoConfigurationBackOffWithoutThymeleafSpring() {
		this.contextRunner.withClassLoader(new FilteredClassLoader("org.thymeleaf.spring5"))
				.run((context) -> assertThat(context).doesNotHaveBean(TemplateEngine.class));
	}

	@Test
	public void createFromConfigClass() {
		this.contextRunner.withPropertyValues("spring.thymeleaf.mode:HTML", "spring.thymeleaf.suffix:")
				.run((context) -> {
					assertThat(context).hasSingleBean(TemplateEngine.class);
					TemplateEngine engine = context.getBean(TemplateEngine.class);
					Context attrs = new Context(Locale.UK, Collections.singletonMap("foo", "bar"));
					String result = engine.process("template.html", attrs).trim();
					assertThat(result).isEqualTo("<html>bar</html>");
				});
	}

	@Test
	public void overrideCharacterEncoding() {
		this.contextRunner.withPropertyValues("spring.thymeleaf.encoding:UTF-16").run((context) -> {
			ITemplateResolver resolver = context.getBean(ITemplateResolver.class);
			assertThat(resolver).isInstanceOf(SpringResourceTemplateResolver.class);
			assertThat(((SpringResourceTemplateResolver) resolver).getCharacterEncoding()).isEqualTo("UTF-16");
			ThymeleafViewResolver views = context.getBean(ThymeleafViewResolver.class);
			assertThat(views.getCharacterEncoding()).isEqualTo("UTF-16");
			assertThat(views.getContentType()).isEqualTo("text/html;charset=UTF-16");
		});
	}

	@Test
	public void overrideDisableProducePartialOutputWhileProcessing() {
		this.contextRunner.withPropertyValues("spring.thymeleaf.servlet.produce-partial-output-while-processing:false")
				.run((context) -> assertThat(
						context.getBean(ThymeleafViewResolver.class).getProducePartialOutputWhileProcessing())
								.isFalse());
	}

	@Test
	public void disableProducePartialOutputWhileProcessingIsEnabledByDefault() {
		this.contextRunner.run((context) -> assertThat(
				context.getBean(ThymeleafViewResolver.class).getProducePartialOutputWhileProcessing()).isTrue());
	}

	@Test
	public void overrideTemplateResolverOrder() {
		this.contextRunner.withPropertyValues("spring.thymeleaf.templateResolverOrder:25")
				.run((context) -> assertThat(context.getBean(ITemplateResolver.class).getOrder())
						.isEqualTo(Integer.valueOf(25)));
	}

	@Test
	public void overrideViewNames() {
		this.contextRunner.withPropertyValues("spring.thymeleaf.viewNames:foo,bar")
				.run((context) -> assertThat(context.getBean(ThymeleafViewResolver.class).getViewNames())
						.isEqualTo(new String[] { "foo", "bar" }));
	}

	@Test
	public void overrideEnableSpringElCompiler() {
		this.contextRunner.withPropertyValues("spring.thymeleaf.enable-spring-el-compiler:true")
				.run((context) -> assertThat(context.getBean(SpringTemplateEngine.class).getEnableSpringELCompiler())
						.isTrue());
	}

	@Test
	public void enableSpringElCompilerIsDisabledByDefault() {
		this.contextRunner
				.run((context) -> assertThat(context.getBean(SpringTemplateEngine.class).getEnableSpringELCompiler())
						.isFalse());
	}

	@Test
	public void overrideRenderHiddenMarkersBeforeCheckboxes() {
		this.contextRunner.withPropertyValues("spring.thymeleaf.render-hidden-markers-before-checkboxes:true")
				.run((context) -> assertThat(
						context.getBean(SpringTemplateEngine.class).getRenderHiddenMarkersBeforeCheckboxes()).isTrue());
	}

	@Test
	public void enableRenderHiddenMarkersBeforeCheckboxesIsDisabledByDefault() {
		this.contextRunner.run((context) -> assertThat(
				context.getBean(SpringTemplateEngine.class).getRenderHiddenMarkersBeforeCheckboxes()).isFalse());
	}

	@Test
	public void templateLocationDoesNotExist() {
		this.contextRunner.withPropertyValues("spring.thymeleaf.prefix:classpath:/no-such-directory/")
				.run((context) -> this.output.expect(containsString("Cannot find template location")));
	}

	@Test
	public void templateLocationEmpty() {
<<<<<<< HEAD
		new File(this.buildOutput.getTestResourcesLocation(),
				"empty-templates/empty-directory").mkdirs();
		this.contextRunner.withPropertyValues(
				"spring.thymeleaf.prefix:classpath:/empty-templates/empty-directory/")
				.run((context) -> this.output
						.expect(not(containsString("Cannot find template location"))));
=======
		new File("target/test-classes/templates/empty-directory").mkdir();
		this.contextRunner.withPropertyValues("spring.thymeleaf.prefix:classpath:/templates/empty-directory/")
				.run((context) -> this.output.expect(not(containsString("Cannot find template location"))));
>>>>>>> 24925c3d
	}

	@Test
	public void createLayoutFromConfigClass() {
		this.contextRunner.run((context) -> {
			ThymeleafView view = (ThymeleafView) context.getBean(ThymeleafViewResolver.class).resolveViewName("view",
					Locale.UK);
			MockHttpServletResponse response = new MockHttpServletResponse();
			MockHttpServletRequest request = new MockHttpServletRequest();
			request.setAttribute(RequestContext.WEB_APPLICATION_CONTEXT_ATTRIBUTE, context);
			view.render(Collections.singletonMap("foo", "bar"), request, response);
			String result = response.getContentAsString();
			assertThat(result).contains("<title>Content</title>");
			assertThat(result).contains("<span>bar</span>");
			context.close();
		});
	}

	@Test
	public void useDataDialect() {
		this.contextRunner.run((context) -> {
			TemplateEngine engine = context.getBean(TemplateEngine.class);
			Context attrs = new Context(Locale.UK, Collections.singletonMap("foo", "bar"));
			String result = engine.process("data-dialect", attrs).trim();
			assertThat(result).isEqualTo("<html><body data-foo=\"bar\"></body></html>");
		});
	}

	@Test
	public void useJava8TimeDialect() {
		this.contextRunner.run((context) -> {
			TemplateEngine engine = context.getBean(TemplateEngine.class);
			Context attrs = new Context(Locale.UK);
			String result = engine.process("java8time-dialect", attrs).trim();
			assertThat(result).isEqualTo("<html><body>2015-11-24</body></html>");
		});
	}

	@Test
	public void useSecurityDialect() {
		this.contextRunner.run((context) -> {
			TemplateEngine engine = context.getBean(TemplateEngine.class);
			WebContext attrs = new WebContext(new MockHttpServletRequest(), new MockHttpServletResponse(),
					new MockServletContext());
			try {
				SecurityContextHolder
						.setContext(new SecurityContextImpl(new TestingAuthenticationToken("alice", "admin")));
				String result = engine.process("security-dialect", attrs);
				assertThat(result).isEqualTo("<html><body><div>alice</div></body></html>" + System.lineSeparator());
			}
			finally {
				SecurityContextHolder.clearContext();
			}
		});
	}

	@Test
	public void renderTemplate() {
		this.contextRunner.run((context) -> {
			TemplateEngine engine = context.getBean(TemplateEngine.class);
			Context attrs = new Context(Locale.UK, Collections.singletonMap("foo", "bar"));
			String result = engine.process("home", attrs).trim();
			assertThat(result).isEqualTo("<html><body>bar</body></html>");
		});
	}

	@Test
	public void renderNonWebAppTemplate() {
		new ApplicationContextRunner().withConfiguration(AutoConfigurations.of(ThymeleafAutoConfiguration.class))
				.run((context) -> {
					assertThat(context).doesNotHaveBean(ViewResolver.class);
					TemplateEngine engine = context.getBean(TemplateEngine.class);
					Context attrs = new Context(Locale.UK, Collections.singletonMap("greeting", "Hello World"));
					String result = engine.process("message", attrs);
					assertThat(result).contains("Hello World");
				});
	}

	@Test
	public void registerResourceHandlingFilterDisabledByDefault() {
		this.contextRunner.run((context) -> assertThat(context).doesNotHaveBean(FilterRegistrationBean.class));
	}

	@Test
	public void registerResourceHandlingFilterOnlyIfResourceChainIsEnabled() {
		this.contextRunner.withPropertyValues("spring.resources.chain.enabled:true").run((context) -> {
			FilterRegistrationBean<?> registration = context.getBean(FilterRegistrationBean.class);
			assertThat(registration.getFilter()).isInstanceOf(ResourceUrlEncodingFilter.class);
			assertThat(registration).hasFieldOrPropertyWithValue("dispatcherTypes",
					EnumSet.of(DispatcherType.REQUEST, DispatcherType.ERROR));
		});
	}

	@Test
	@SuppressWarnings("rawtypes")
	public void registerResourceHandlingFilterWithOtherRegistrationBean() {
		// gh-14897
		this.contextRunner.withUserConfiguration(FilterRegistrationOtherConfiguration.class)
				.withPropertyValues("spring.resources.chain.enabled:true").run((context) -> {
					Map<String, FilterRegistrationBean> beans = context.getBeansOfType(FilterRegistrationBean.class);
					assertThat(beans).hasSize(2);
					FilterRegistrationBean registration = beans.values().stream()
							.filter((r) -> r.getFilter() instanceof ResourceUrlEncodingFilter).findFirst().get();
					assertThat(registration).hasFieldOrPropertyWithValue("dispatcherTypes",
							EnumSet.of(DispatcherType.REQUEST, DispatcherType.ERROR));
				});
	}

	@Test
	@SuppressWarnings("rawtypes")
	public void registerResourceHandlingFilterWithResourceRegistrationBean() {
		// gh-14926
		this.contextRunner.withUserConfiguration(FilterRegistrationResourceConfiguration.class)
				.withPropertyValues("spring.resources.chain.enabled:true").run((context) -> {
					Map<String, FilterRegistrationBean> beans = context.getBeansOfType(FilterRegistrationBean.class);
					assertThat(beans).hasSize(1);
					FilterRegistrationBean registration = beans.values().stream()
							.filter((r) -> r.getFilter() instanceof ResourceUrlEncodingFilter).findFirst().get();
					assertThat(registration).hasFieldOrPropertyWithValue("dispatcherTypes",
							EnumSet.of(DispatcherType.INCLUDE));
				});
	}

	@Test
	public void layoutDialectCanBeCustomized() {
		this.contextRunner.withUserConfiguration(LayoutDialectConfiguration.class)
<<<<<<< HEAD
				.run((context) -> assertThat(ReflectionTestUtils.getField(
						context.getBean(LayoutDialect.class), "sortingStrategy"))
								.isInstanceOf(GroupingRespectLayoutTitleStrategy.class));
=======
				.run((context) -> assertThat(
						ReflectionTestUtils.getField(context.getBean(LayoutDialect.class), "sortingStrategy"))
								.isInstanceOf(GroupingStrategy.class));
>>>>>>> 24925c3d
	}

	@Test
	public void cachingCanBeDisabled() {
		this.contextRunner.withPropertyValues("spring.thymeleaf.cache:false").run((context) -> {
			assertThat(context.getBean(ThymeleafViewResolver.class).isCache()).isFalse();
			SpringResourceTemplateResolver templateResolver = context.getBean(SpringResourceTemplateResolver.class);
			assertThat(templateResolver.isCacheable()).isFalse();
		});
	}

	@Configuration(proxyBeanMethods = false)
	static class LayoutDialectConfiguration {

		@Bean
		public LayoutDialect layoutDialect() {
			return new LayoutDialect(new GroupingRespectLayoutTitleStrategy());
		}

	}

	@Configuration(proxyBeanMethods = false)
	static class FilterRegistrationResourceConfiguration {

		@Bean
		public FilterRegistrationBean<ResourceUrlEncodingFilter> filterRegistration() {
			FilterRegistrationBean<ResourceUrlEncodingFilter> bean = new FilterRegistrationBean<>(
					new ResourceUrlEncodingFilter());
			bean.setDispatcherTypes(EnumSet.of(DispatcherType.INCLUDE));
			return bean;
		}

	}

	@Configuration(proxyBeanMethods = false)
	static class FilterRegistrationOtherConfiguration {

		@Bean
		public FilterRegistrationBean<OrderedCharacterEncodingFilter> filterRegistration() {
			return new FilterRegistrationBean<>(new OrderedCharacterEncodingFilter());
		}

	}

}<|MERGE_RESOLUTION|>--- conflicted
+++ resolved
@@ -175,18 +175,9 @@
 
 	@Test
 	public void templateLocationEmpty() {
-<<<<<<< HEAD
-		new File(this.buildOutput.getTestResourcesLocation(),
-				"empty-templates/empty-directory").mkdirs();
-		this.contextRunner.withPropertyValues(
-				"spring.thymeleaf.prefix:classpath:/empty-templates/empty-directory/")
-				.run((context) -> this.output
-						.expect(not(containsString("Cannot find template location"))));
-=======
-		new File("target/test-classes/templates/empty-directory").mkdir();
-		this.contextRunner.withPropertyValues("spring.thymeleaf.prefix:classpath:/templates/empty-directory/")
+		new File(this.buildOutput.getTestResourcesLocation(), "empty-templates/empty-directory").mkdirs();
+		this.contextRunner.withPropertyValues("spring.thymeleaf.prefix:classpath:/empty-templates/empty-directory/")
 				.run((context) -> this.output.expect(not(containsString("Cannot find template location"))));
->>>>>>> 24925c3d
 	}
 
 	@Test
@@ -313,15 +304,9 @@
 	@Test
 	public void layoutDialectCanBeCustomized() {
 		this.contextRunner.withUserConfiguration(LayoutDialectConfiguration.class)
-<<<<<<< HEAD
-				.run((context) -> assertThat(ReflectionTestUtils.getField(
-						context.getBean(LayoutDialect.class), "sortingStrategy"))
-								.isInstanceOf(GroupingRespectLayoutTitleStrategy.class));
-=======
 				.run((context) -> assertThat(
 						ReflectionTestUtils.getField(context.getBean(LayoutDialect.class), "sortingStrategy"))
-								.isInstanceOf(GroupingStrategy.class));
->>>>>>> 24925c3d
+								.isInstanceOf(GroupingRespectLayoutTitleStrategy.class));
 	}
 
 	@Test
