/*
 * Copyright 2012-2019 the original author or authors.
 *
 * Licensed under the Apache License, Version 2.0 (the "License");
 * you may not use this file except in compliance with the License.
 * You may obtain a copy of the License at
 *
 *      https://www.apache.org/licenses/LICENSE-2.0
 *
 * Unless required by applicable law or agreed to in writing, software
 * distributed under the License is distributed on an "AS IS" BASIS,
 * WITHOUT WARRANTIES OR CONDITIONS OF ANY KIND, either express or implied.
 * See the License for the specific language governing permissions and
 * limitations under the License.
 */

package org.springframework.boot.actuate.autoconfigure.endpoint.jmx;

import javax.management.MBeanServer;
import javax.management.MalformedObjectNameException;
import javax.management.ObjectName;

import org.springframework.boot.actuate.endpoint.jmx.EndpointObjectNameFactory;
import org.springframework.boot.actuate.endpoint.jmx.ExposableJmxEndpoint;
import org.springframework.core.env.Environment;
import org.springframework.jmx.support.ObjectNameManager;
import org.springframework.util.ObjectUtils;
import org.springframework.util.StringUtils;

/**
 * A {@link EndpointObjectNameFactory} that generates standard {@link ObjectName} for
 * Actuator's endpoints.
 *
 * @author Stephane Nicoll
 */
class DefaultEndpointObjectNameFactory implements EndpointObjectNameFactory {

	private final JmxEndpointProperties properties;

	private final MBeanServer mBeanServer;

	private final String contextId;

<<<<<<< HEAD
	private final boolean uniqueNames;

	DefaultEndpointObjectNameFactory(JmxEndpointProperties properties,
			Environment environment, MBeanServer mBeanServer, String contextId) {
=======
	DefaultEndpointObjectNameFactory(JmxEndpointProperties properties, MBeanServer mBeanServer, String contextId) {
>>>>>>> c6c139d9
		this.properties = properties;
		this.mBeanServer = mBeanServer;
		this.contextId = contextId;
		this.uniqueNames = determineUniqueNames(environment, properties);
	}

	@SuppressWarnings("deprecation")
	private static boolean determineUniqueNames(Environment environment,
			JmxEndpointProperties properties) {
		Boolean uniqueNames = environment.getProperty("spring.jmx.unique-names",
				Boolean.class);
		Boolean endpointUniqueNames = properties.getUniqueNames();
		if (uniqueNames == null) {
			return (endpointUniqueNames != null) ? endpointUniqueNames : false;
		}
		if (endpointUniqueNames != null & !uniqueNames.equals(endpointUniqueNames)) {
			throw new IllegalArgumentException(
					"Configuration mismatch, 'management.endpoints.jmx.unique-names' is deprecated, use only 'spring.jmx.unique-names'");
		}
		return uniqueNames;
	}

	@Override
	public ObjectName getObjectName(ExposableJmxEndpoint endpoint) throws MalformedObjectNameException {
		StringBuilder builder = new StringBuilder(this.properties.getDomain());
		builder.append(":type=Endpoint");
<<<<<<< HEAD
		builder.append(",name=")
				.append(StringUtils.capitalize(endpoint.getEndpointId().toString()));
=======
		builder.append(",name=" + StringUtils.capitalize(endpoint.getEndpointId().toString()));
>>>>>>> c6c139d9
		String baseName = builder.toString();
		if (this.mBeanServer != null && hasMBean(baseName)) {
			builder.append(",context=").append(this.contextId);
		}
		if (this.uniqueNames) {
			String identity = ObjectUtils.getIdentityHexString(endpoint);
			builder.append(",identity=").append(identity);
		}
		builder.append(getStaticNames());
		return ObjectNameManager.getInstance(builder.toString());
	}

	private boolean hasMBean(String baseObjectName) throws MalformedObjectNameException {
		ObjectName query = new ObjectName(baseObjectName + ",*");
		return !this.mBeanServer.queryNames(query, null).isEmpty();
	}

	private String getStaticNames() {
		if (this.properties.getStaticNames().isEmpty()) {
			return "";
		}
		StringBuilder builder = new StringBuilder();
<<<<<<< HEAD
		this.properties.getStaticNames().forEach((name, value) -> builder.append(",")
				.append(name).append("=").append(value));
=======
		this.properties.getStaticNames().forEach((name, value) -> builder.append("," + name + "=" + value));
>>>>>>> c6c139d9
		return builder.toString();
	}

}<|MERGE_RESOLUTION|>--- conflicted
+++ resolved
@@ -41,14 +41,10 @@
 
 	private final String contextId;
 
-<<<<<<< HEAD
 	private final boolean uniqueNames;
 
-	DefaultEndpointObjectNameFactory(JmxEndpointProperties properties,
-			Environment environment, MBeanServer mBeanServer, String contextId) {
-=======
-	DefaultEndpointObjectNameFactory(JmxEndpointProperties properties, MBeanServer mBeanServer, String contextId) {
->>>>>>> c6c139d9
+	DefaultEndpointObjectNameFactory(JmxEndpointProperties properties, Environment environment, MBeanServer mBeanServer,
+			String contextId) {
 		this.properties = properties;
 		this.mBeanServer = mBeanServer;
 		this.contextId = contextId;
@@ -56,10 +52,8 @@
 	}
 
 	@SuppressWarnings("deprecation")
-	private static boolean determineUniqueNames(Environment environment,
-			JmxEndpointProperties properties) {
-		Boolean uniqueNames = environment.getProperty("spring.jmx.unique-names",
-				Boolean.class);
+	private static boolean determineUniqueNames(Environment environment, JmxEndpointProperties properties) {
+		Boolean uniqueNames = environment.getProperty("spring.jmx.unique-names", Boolean.class);
 		Boolean endpointUniqueNames = properties.getUniqueNames();
 		if (uniqueNames == null) {
 			return (endpointUniqueNames != null) ? endpointUniqueNames : false;
@@ -75,12 +69,7 @@
 	public ObjectName getObjectName(ExposableJmxEndpoint endpoint) throws MalformedObjectNameException {
 		StringBuilder builder = new StringBuilder(this.properties.getDomain());
 		builder.append(":type=Endpoint");
-<<<<<<< HEAD
-		builder.append(",name=")
-				.append(StringUtils.capitalize(endpoint.getEndpointId().toString()));
-=======
-		builder.append(",name=" + StringUtils.capitalize(endpoint.getEndpointId().toString()));
->>>>>>> c6c139d9
+		builder.append(",name=").append(StringUtils.capitalize(endpoint.getEndpointId().toString()));
 		String baseName = builder.toString();
 		if (this.mBeanServer != null && hasMBean(baseName)) {
 			builder.append(",context=").append(this.contextId);
@@ -103,12 +92,8 @@
 			return "";
 		}
 		StringBuilder builder = new StringBuilder();
-<<<<<<< HEAD
-		this.properties.getStaticNames().forEach((name, value) -> builder.append(",")
-				.append(name).append("=").append(value));
-=======
-		this.properties.getStaticNames().forEach((name, value) -> builder.append("," + name + "=" + value));
->>>>>>> c6c139d9
+		this.properties.getStaticNames()
+				.forEach((name, value) -> builder.append(",").append(name).append("=").append(value));
 		return builder.toString();
 	}
 
