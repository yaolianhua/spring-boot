<?xml version="1.0"?>
<!DOCTYPE module PUBLIC
		"-//Checkstyle//DTD Checkstyle Configuration 1.3//EN"
		"https://checkstyle.org/dtds/configuration_1_3.dtd">
<module name="com.puppycrawl.tools.checkstyle.Checker">
	<module name="io.spring.nohttp.checkstyle.check.NoHttpCheck">
		<property name="whitelistFileName" value="${main.basedir}/src/checkstyle/nohttp-whitelist.txt"/>
	</module>
	<module name="io.spring.javaformat.checkstyle.SpringChecks" />
	<module name="com.puppycrawl.tools.checkstyle.TreeWalker">
		<module
			name="com.puppycrawl.tools.checkstyle.checks.imports.IllegalImportCheck">
			<property name="regexp" value="true" />
			<property name="illegalPkgs"
				value="^sun.*, ^org\.apache\.commons\.(?!compress|dbcp2|lang|lang3|logging|pool2).*, ^com\.google\.common.*, ^org\.flywaydb\.core\.internal.*, ^org\.testcontainers\.shaded.*" />
			<property name="illegalClasses"
				value="^reactor\.core\.support\.Assert, ^org\.junit\.rules\.ExpectedException, ^org\.slf4j\.LoggerFactory" />
		</module>
		<module
			name="com.puppycrawl.tools.checkstyle.checks.imports.ImportControlCheck">
			<property name="file"
				value="${main.basedir}/src/checkstyle/import-control.xml" />
			<property name="path" value="^.*[\\/]src[\\/]main[\\/].*$" />
		</module>
<<<<<<< HEAD
		<module name="com.puppycrawl.tools.checkstyle.checks.regexp.RegexpSinglelineJavaCheck">
			<property name="maximum" value="0"/>
			<property name="format" value="org\.junit\.Assert\.assert" />
			<property name="message"
				value="Please use AssertJ imports." />
			<property name="ignoreComments" value="true" />
		</module>
		<module
			name="com.puppycrawl.tools.checkstyle.checks.regexp.RegexpSinglelineJavaCheck">
			<property name="maximum" value="0" />
			<property name="format"
				value="assertThatExceptionOfType\((NullPointerException|IllegalArgumentException|IOException|IllegalStateException)\.class\)" />
			<property name="message"
				value="Please use specialized AssertJ assertThat*Exception method." />
			<property name="ignoreComments" value="true" />
		</module>
 		<module name="com.puppycrawl.tools.checkstyle.checks.regexp.RegexpSinglelineJavaCheck">
 			<property name="maximum" value="0"/>
			<property name="format" value="org\.mockito\.Mockito\.(when|doThrow|doAnswer)" />
			<property name="message"
				value="Please use BDDMockito imports." />
			<property name="ignoreComments" value="true" />
=======
		<module name="io.spring.javaformat.checkstyle.check.SpringJavadocCheck">
			<property name="publicOnlySinceTags" value="true" />
			<property name="requireSinceTag" value="true" />
>>>>>>> cfeb0239
		</module>
	</module>
</module><|MERGE_RESOLUTION|>--- conflicted
+++ resolved
@@ -22,7 +22,6 @@
 				value="${main.basedir}/src/checkstyle/import-control.xml" />
 			<property name="path" value="^.*[\\/]src[\\/]main[\\/].*$" />
 		</module>
-<<<<<<< HEAD
 		<module name="com.puppycrawl.tools.checkstyle.checks.regexp.RegexpSinglelineJavaCheck">
 			<property name="maximum" value="0"/>
 			<property name="format" value="org\.junit\.Assert\.assert" />
@@ -45,11 +44,10 @@
 			<property name="message"
 				value="Please use BDDMockito imports." />
 			<property name="ignoreComments" value="true" />
-=======
+		</module>
 		<module name="io.spring.javaformat.checkstyle.check.SpringJavadocCheck">
 			<property name="publicOnlySinceTags" value="true" />
 			<property name="requireSinceTag" value="true" />
->>>>>>> cfeb0239
 		</module>
 	</module>
 </module>